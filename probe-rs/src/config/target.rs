use probe_rs_target::{Architecture, ChipFamily};

use super::{Core, MemoryRegion, RawFlashAlgorithm, RegistryError, TargetDescriptionSource};
use crate::architecture::arm::sequences::{
<<<<<<< HEAD
    nrf52::Nrf52, nrf53::Nrf5340, nxp::LPC55S69, stm32f_series::Stm32fSeries, stm32h7::Stm32h7,
=======
    nrf::{Nrf5340, Nrf9160},
    nxp::LPC55S69,
    stm32::Stm32h7,
>>>>>>> bcaa4191
    ArmDebugSequence,
};
use crate::architecture::riscv::sequences::esp32c3::ESP32C3;
use crate::architecture::riscv::sequences::{DefaultRiscvSequence, RiscvDebugSequence};
use crate::flashing::FlashLoader;
use std::sync::Arc;

use crate::architecture::arm::sequences::DefaultArmSequence;

/// This describes a complete target with a fixed chip model and variant.
#[derive(Clone)]
pub struct Target {
    /// The name of the target.
    pub name: String,
    /// The cores of the target.
    pub cores: Vec<Core>,
    /// The name of the flash algorithm.
    pub flash_algorithms: Vec<RawFlashAlgorithm>,
    /// The memory map of the target.
    pub memory_map: Vec<MemoryRegion>,

    /// Source of the target description. Used for diagnostics.
    pub(crate) source: TargetDescriptionSource,

    /// Debug sequences for the given target.
    pub debug_sequence: DebugSequence,
}

impl std::fmt::Debug for Target {
    fn fmt(&self, f: &mut std::fmt::Formatter<'_>) -> std::fmt::Result {
        write!(
            f,
            "Target {{
            identifier: {:?},
            flash_algorithms: {:?},
            memory_map: {:?},
        }}",
            self.name, self.flash_algorithms, self.memory_map
        )
    }
}

/// An error occurred while parsing the target description.
pub type TargetParseError = serde_yaml::Error;

impl Target {
    /// Create a new target for the given details.
    ///
    /// We suggest never using this function directly.
    /// Use (crate::registry::Registry::get_target)[`Registry::get_target`] instead.
    /// This will ensure that the used target is valid.
    ///
    /// The user has to make sure that all the cores have the same [`Architecture`].
    /// In any case, this function will always just use the architecture of the first core in any further functionality.
    /// In practice we have never encountered a [`Chip`] with mixed architectures so this should not be of issue.
    ///
    /// Furthermore, the user has to ensure that any [`Core`] in `flash_algorithms[n].cores` is present in `cores` as well.
    pub(crate) fn new(
        family: &ChipFamily,
        chip_name: impl AsRef<str>,
    ) -> Result<Target, RegistryError> {
        // Make sure we are given a valid family:
        family
            .validate()
            .map_err(|e| RegistryError::InvalidChipFamilyDefinition(family.clone(), e))?;

        let chip = family
            .variants
            .iter()
            .find(|chip| chip.name == chip_name.as_ref())
            .ok_or_else(|| RegistryError::ChipNotFound(chip_name.as_ref().to_string()))?;

        let mut flash_algorithms = Vec::new();
        for algo_name in chip.flash_algorithms.iter() {
            let algo = family.get_algorithm(algo_name).expect(
                "The required flash algorithm was not found. This is a bug. Please report it.",
            );

            flash_algorithms.push(algo.clone());
        }

        // We always just take the architecture of the first core which is okay if there is no mixed architectures.
        let mut debug_sequence = match chip.cores[0].core_type.architecture() {
            Architecture::Arm => DebugSequence::Arm(DefaultArmSequence::create()),
            Architecture::Riscv => DebugSequence::Riscv(DefaultRiscvSequence::create()),
        };

        if chip.name.starts_with("LPC55S16") || chip.name.starts_with("LPC55S69") {
            log::warn!("Using custom sequence for LPC55S16/LPC55S69");
            debug_sequence = DebugSequence::Arm(LPC55S69::create());
        } else if chip.name.starts_with("esp32c3") {
            log::warn!("Using custom sequence for ESP32c3");
            debug_sequence = DebugSequence::Riscv(ESP32C3::create());
        } else if chip.name.starts_with("nRF5340") {
            log::warn!("Using custom sequence for nRF5340");
            debug_sequence = DebugSequence::Arm(Nrf5340::create());
<<<<<<< HEAD
        } else if chip.name.starts_with("nRF52") {
            log::warn!("Using custom sequence for nRF52");
            debug_sequence = DebugSequence::Arm(Nrf52::create());
=======
        } else if chip.name.starts_with("nRF9160") {
            log::warn!("Using custom sequence for nRF9160");
            debug_sequence = DebugSequence::Arm(Nrf9160::create());
>>>>>>> bcaa4191
        } else if chip.name.starts_with("STM32H7") {
            log::warn!("Using custom sequence for STM32H7");
            debug_sequence = DebugSequence::Arm(Stm32h7::create());
        } else if chip.name.starts_with("STM32F2")
            || chip.name.starts_with("STM32F4")
            || chip.name.starts_with("STM32F7")
        {
            log::warn!("Using custom sequence for STM32F2/4/7");
            debug_sequence = DebugSequence::Arm(Stm32fSeries::create());
        }

        Ok(Target {
            name: chip.name.clone(),
            cores: chip.cores.clone(),
            flash_algorithms,
            source: family.source.clone(),
            memory_map: chip.memory_map.clone(),
            debug_sequence,
        })
    }

    /// Get the architecture of the target
    pub fn architecture(&self) -> Architecture {
        let target_arch = self.cores[0].core_type.architecture();

        // This should be ensured when a `ChipFamily` is loaded.
        assert!(
            self.cores
                .iter()
                .map(|core| core.core_type.architecture())
                .all(|core_arch| core_arch == target_arch),
            "Not all cores of the target are of the same architecture. Probe-rs doesn't support this (yet). If you see this, it is a bug. Please file an issue."
        );

        target_arch
    }

    /// Source description of this target.
    pub fn source(&self) -> &TargetDescriptionSource {
        &self.source
    }

    /// Create a [FlashLoader] for this target, which can be used
    /// to program its non-volatile memory.
    pub fn flash_loader(&self) -> FlashLoader {
        FlashLoader::new(self.memory_map.clone(), self.source.clone())
    }

    /// Gets a [RawFlashAlgorithm] by name.
    pub(crate) fn flash_algorithm_by_name(&self, name: &str) -> Option<&RawFlashAlgorithm> {
        self.flash_algorithms.iter().find(|a| a.name == name)
    }

    /// Gets the core index from the core name
    pub(crate) fn core_index_by_name(&self, name: &str) -> Option<usize> {
        self.cores.iter().position(|c| c.name == name)
    }

    /// Gets the first found [MemoryRegion] that contains the given address
    pub(crate) fn get_memory_region_by_address(&self, address: u64) -> Option<&MemoryRegion> {
        self.memory_map.iter().find(|region| match region {
            MemoryRegion::Ram(rr) if rr.range.contains(&address) => true,
            MemoryRegion::Generic(gr) if gr.range.contains(&address) => true,
            MemoryRegion::Nvm(nr) if nr.range.contains(&address) => true,
            _ => false,
        })
    }
}

/// Selector for the debug target.
#[derive(Debug, Clone)]
pub enum TargetSelector {
    /// Specify the name of a target, which will
    /// be used to search the internal list of
    /// targets.
    Unspecified(String),
    /// Directly specify a target.
    Specified(Target),
    /// Try to automatically identify the target,
    /// by reading identifying information from
    /// the probe and / or target.
    Auto,
}

impl From<&str> for TargetSelector {
    fn from(value: &str) -> Self {
        TargetSelector::Unspecified(value.into())
    }
}

impl From<&String> for TargetSelector {
    fn from(value: &String) -> Self {
        TargetSelector::Unspecified(value.into())
    }
}

impl From<String> for TargetSelector {
    fn from(value: String) -> Self {
        TargetSelector::Unspecified(value)
    }
}

impl From<()> for TargetSelector {
    fn from(_value: ()) -> Self {
        TargetSelector::Auto
    }
}

impl From<Target> for TargetSelector {
    fn from(target: Target) -> Self {
        TargetSelector::Specified(target)
    }
}

/// This is the type to denote a general debug sequence.  
/// It can differentiate between ARM and RISC-V for now.  
/// Currently, only the ARM variant does something sensible;  
/// RISC-V will be ignored when encountered.
#[derive(Clone)]
pub enum DebugSequence {
    /// An ARM debug sequence.
    Arm(Arc<dyn ArmDebugSequence>),
    /// A RISC-V debug sequence.
    Riscv(Arc<dyn RiscvDebugSequence>),
}<|MERGE_RESOLUTION|>--- conflicted
+++ resolved
@@ -2,14 +2,8 @@
 
 use super::{Core, MemoryRegion, RawFlashAlgorithm, RegistryError, TargetDescriptionSource};
 use crate::architecture::arm::sequences::{
-<<<<<<< HEAD
-    nrf52::Nrf52, nrf53::Nrf5340, nxp::LPC55S69, stm32f_series::Stm32fSeries, stm32h7::Stm32h7,
-=======
-    nrf::{Nrf5340, Nrf9160},
-    nxp::LPC55S69,
-    stm32::Stm32h7,
->>>>>>> bcaa4191
-    ArmDebugSequence,
+    nrf52::Nrf52, nrf53::Nrf5340, nrf91::Nrf9160, nxp::LPC55S69, stm32f_series::Stm32fSeries,
+    stm32h7::Stm32h7, ArmDebugSequence,
 };
 use crate::architecture::riscv::sequences::esp32c3::ESP32C3;
 use crate::architecture::riscv::sequences::{DefaultRiscvSequence, RiscvDebugSequence};
@@ -105,15 +99,12 @@
         } else if chip.name.starts_with("nRF5340") {
             log::warn!("Using custom sequence for nRF5340");
             debug_sequence = DebugSequence::Arm(Nrf5340::create());
-<<<<<<< HEAD
         } else if chip.name.starts_with("nRF52") {
             log::warn!("Using custom sequence for nRF52");
             debug_sequence = DebugSequence::Arm(Nrf52::create());
-=======
         } else if chip.name.starts_with("nRF9160") {
             log::warn!("Using custom sequence for nRF9160");
             debug_sequence = DebugSequence::Arm(Nrf9160::create());
->>>>>>> bcaa4191
         } else if chip.name.starts_with("STM32H7") {
             log::warn!("Using custom sequence for STM32H7");
             debug_sequence = DebugSequence::Arm(Stm32h7::create());
